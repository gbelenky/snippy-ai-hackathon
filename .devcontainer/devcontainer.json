--- conflicted
+++ resolved
@@ -1,27 +1,24 @@
-{
-  "name": "Azure Functions DevContainer",
-  "dockerFile": "Dockerfile",
-  "onCreateCommand": "bash ./.devcontainer/setup.sh",
-  "shutdownAction": "stopContainer",
-  "customizations": {
-    "vscode": {
-      "extensions": [
-        "Azurite.azurite",
-        "GitHub.copilot",
-        "GitHub.copilot-chat",
-<<<<<<< HEAD
-        "ms-python.python",
-        "ms-python.vscode-pylance",
-        "ms-python.debugpy",
-        "ms-azuretools.vscode-azurefunctions",
-        "ms-vscode.powershell"
-=======
-        "ms-azuretools.vscode-bicep"
->>>>>>> ef4b98e6
-      ]
-    }
-  },
-  "features": {
-    "powershell": "latest"
-  }
+{
+  "name": "Azure Functions DevContainer",
+  "dockerFile": "Dockerfile",
+  "onCreateCommand": "bash ./.devcontainer/setup.sh",
+  "shutdownAction": "stopContainer",
+  "customizations": {
+    "vscode": {
+      "extensions": [
+        "Azurite.azurite",
+        "GitHub.copilot",
+        "GitHub.copilot-chat",
+        "ms-azuretools.vscode-bicep",
+        "ms-python.python",
+        "ms-python.vscode-pylance",
+        "ms-python.debugpy",
+        "ms-azuretools.vscode-azurefunctions",
+        "ms-vscode.powershell"
+      ]
+    }
+  },
+  "features": {
+    "powershell": "latest"
+  }
 }